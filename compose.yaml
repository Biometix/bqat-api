volumes:
  mongo:


services:
  redis:
    image: redis:latest
    ports:
      - 6379:6379

  mongo:
    image: mongo:latest
    command: [--noauth]
    volumes:
      - mongo:/data/db

  server:
    image: ghcr.io/biometix/bqat-api:latest
    build:
      context: https://github.com/Biometix/bqat-api.git
    shm_size: '8gb'
    ports:
      - 8848:8848
    depends_on:
      - mongo
      - redis
    environment:
      MGO_URL: mongodb://mongo:27017/
      RDS_URL: redis://redis:6379/
<<<<<<< HEAD
      QUEUE_DB: 0
=======
>>>>>>> 89ac43a2
      DATA: data/
    volumes:
      - ./data:/app/data<|MERGE_RESOLUTION|>--- conflicted
+++ resolved
@@ -10,7 +10,7 @@
 
   mongo:
     image: mongo:latest
-    command: [--noauth]
+    command: [ --noauth ]
     volumes:
       - mongo:/data/db
 
@@ -27,10 +27,6 @@
     environment:
       MGO_URL: mongodb://mongo:27017/
       RDS_URL: redis://redis:6379/
-<<<<<<< HEAD
-      QUEUE_DB: 0
-=======
->>>>>>> 89ac43a2
       DATA: data/
     volumes:
       - ./data:/app/data